module ExceptionNotifier
  class SlackNotifier < BaseNotifier
    include ExceptionNotifier::BacktraceCleaner

    attr_accessor :notifier

    def initialize(options)
      super
      begin
        @ignore_data_if = options[:ignore_data_if]

        webhook_url = options.fetch(:webhook_url)
        @message_opts = options.fetch(:additional_parameters, {})
        @notifier = Slack::Notifier.new webhook_url, options
      rescue
        @notifier = nil
      end
    end

    def call(exception, options={})
      env = options[:env] || {}
      title = "#{env['REQUEST_METHOD']} <#{env['REQUEST_URI']}>"
      data = (env['exception_notifier.exception_data'] || {}).merge(options[:data] || {})
      text = "*An exception occurred while doing*: `#{title}`\n"

<<<<<<< HEAD
      message = enrich_message_with_data(message, options)
      message = enrich_message_with_backtrace(message, exception) if exception.backtrace
      if valid?
        send_notice(exception, options, message, @message_opts) do |msg, message_opts|
          @notifier.ping(msg, message_opts)
        end
      end
=======
      clean_message = exception.message.gsub("`", "'")
      fields = [ { title: 'Exception', value: clean_message} ]

      if exception.backtrace
        formatted_backtrace = "```#{exception.backtrace.first(5).join("\n")}```"
        fields.push({ title: 'Backtrace', value: formatted_backtrace })
      end

      unless data.empty?
        deep_reject(data, @ignore_data_if) if @ignore_data_if.is_a?(Proc)
        data_string = data.map{|k,v| "#{k}: #{v}"}.join("\n")
        fields.push({ title: 'Data', value: "```#{data_string}```" })
      end

      attchs = [color: 'danger', text: text, fields: fields, mrkdwn_in: %w(text fields)]

      @notifier.ping '', @message_opts.merge(attachments: attchs) if valid?
>>>>>>> 1a7f732d
    end

    protected

    def valid?
      !@notifier.nil?
    end

    def deep_reject(hash, block)
      hash.each do |k, v|
        if v.is_a?(Hash)
          deep_reject(v, block)
        end

        if block.call(k, v)
          hash.delete(k)
        end
      end
    end

  end
end<|MERGE_RESOLUTION|>--- conflicted
+++ resolved
@@ -23,15 +23,6 @@
       data = (env['exception_notifier.exception_data'] || {}).merge(options[:data] || {})
       text = "*An exception occurred while doing*: `#{title}`\n"
 
-<<<<<<< HEAD
-      message = enrich_message_with_data(message, options)
-      message = enrich_message_with_backtrace(message, exception) if exception.backtrace
-      if valid?
-        send_notice(exception, options, message, @message_opts) do |msg, message_opts|
-          @notifier.ping(msg, message_opts)
-        end
-      end
-=======
       clean_message = exception.message.gsub("`", "'")
       fields = [ { title: 'Exception', value: clean_message} ]
 
@@ -48,8 +39,11 @@
 
       attchs = [color: 'danger', text: text, fields: fields, mrkdwn_in: %w(text fields)]
 
-      @notifier.ping '', @message_opts.merge(attachments: attchs) if valid?
->>>>>>> 1a7f732d
+      if valid?
+        send_notice(exception, options, clean_message, @message_opts.merge(attachments: attchs)) do |msg, message_opts| 
+          @notifier.ping '', message_opts
+        end
+      end
     end
 
     protected
