--- conflicted
+++ resolved
@@ -6,14 +6,7 @@
 [![Code Climate](https://codeclimate.com/github/smartinez87/exception_notification.png)](https://codeclimate.com/github/smartinez87/exception_notification)
 ![project status](http://stillmaintained.com/smartinez87/exception_notification.png)
 
-<<<<<<< HEAD
-**THIS README IS FOR THE MASTER BRANCH AND REFLECTS THE WORK CURRENTLY EXISTING ON THE MASTER BRANCH.
-IF YOU ARE LOOKING FOR DOCUMENTATION OF AN ALREADY RELEASED VERSION OF EXCEPTION NOTIFICATION,
-PLEASE CONSULT THAT ON THE README OF THE TAG FOR THAT VERSION AND NOT THIS ONE.**
-=======
-
 **THIS README IS FOR THE MASTER BRANCH AND REFLECTS THE WORK CURRENTLY EXISTING ON THE MASTER BRANCH. IF YOU ARE WISHING TO USE A NON-MASTER BRANCH OF EXCEPTION NOTIFICATION, PLEASE CONSULT THAT BRANCH'S README AND NOT THIS ONE.**
->>>>>>> f293f50a
 
 -
 
